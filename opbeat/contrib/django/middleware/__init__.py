--- conflicted
+++ resolved
@@ -10,22 +10,13 @@
 """
 
 from __future__ import absolute_import
-<<<<<<< HEAD
-import json
-=======
-from collections import defaultdict
-from datetime import datetime
-from django.conf import settings
-from opbeat.contrib.django.models import client, get_client
-from opbeat.utils.metrics import Aggregator
->>>>>>> c82ad0c4
+
 import threading
 import logging
-from datetime import datetime, time
 
 from django.conf import settings
+
 from opbeat.contrib.django.instruments.aggr import instrumentation
-
 from opbeat.contrib.django.instruments.db import enable_instrumentation as db_enable_instrumentation
 from opbeat.contrib.django.instruments.cache import enable_instrumentation as cache_enable_instrumentation
 from opbeat.contrib.django.instruments.template import enable_instrumentation as template_enable_instrumentation
@@ -55,44 +46,6 @@
             'id': client.get_ident(result),
         }
         return response
-
-
-class OpbeatMetricsMiddleware(object):
-    # Create a threadlocal variable to store the session in for logging
-    thread_local = threading.local()
-
-    def __init__(self):
-        self.client = get_client()
-
-    def process_request(self, request):
-        self.thread_local.request_start = datetime.now()
-
-    def process_view(self, request, view_func, view_args, view_kwargs):
-        self.thread_local.view_func = view_func
-
-    def process_response(self, request, response):
-        try:
-            if (hasattr(self.thread_local, "request_start")
-                    and hasattr(response, "status_code")):
-                elapsed = (datetime.now() - self.thread_local.request_start)\
-                    .total_seconds()*1000
-
-                if hasattr(self.thread_local, "view_func"):
-                    view_func = "{}.{}".format(
-                        self.thread_local.view_func.__module__,
-                        self.thread_local.view_func.__name__)
-                else:
-                    view_func = None
-
-                status_code = response.status_code
-                self.client.captureRequest(elapsed, status_code, view_func)
-        except Exception:
-            self.client.error_logger.error(
-                'Exception during metrics tracking',
-                exc_info=True,
-            )
-        finally:
-            return response
 
 
 class OpbeatResponseErrorIdMiddleware(object):
@@ -130,6 +83,12 @@
         instrumentation.set_view(view_name)
 
     def process_response(self, request, response):
-        instrumentation.set_response_code(response.status_code)
-        instrumentation.request_end()
+        try:
+            instrumentation.set_response_code(response.status_code)
+            instrumentation.request_end()
+        except Exception:
+            self.client.error_logger.error(
+                'Exception during metrics tracking',
+                exc_info=True,
+            )
         return response