"""
opbeat.contrib.django.models
~~~~~~~~~~~~~~~~~~~~~~~~~~~~~~~~~~~

Acts as an implicit hook for Django installs.

:copyright: (c) 2011-2012 Opbeat

Large portions are
:copyright: (c) 2010 by the Sentry Team, see AUTHORS for more details.
:license: BSD, see LICENSE for more details.
"""

from __future__ import absolute_import

import sys
import logging
import warnings
from opbeat.utils import six
<<<<<<< HEAD


import warnings
=======
from opbeat.utils import disabled_due_to_debug
>>>>>>> fceaf370
from django.conf import settings as django_settings

from opbeat.utils import six


logger = logging.getLogger('opbeat.errors.client')


def get_installed_apps():
    """
    Generate a list of modules in settings.INSTALLED_APPS.
    """
    out = set()
    for app in django_settings.INSTALLED_APPS:
        out.add(app)
    return out

_client = (None, None)


class ProxyClient(object):
    """
    A proxy which represents the currenty client at all times.
    """
    # introspection support:
    __members__ = property(lambda x: x.__dir__())

    # Need to pretend to be the wrapped class, for the sake of objects that care
    # about this (especially in equality tests)
    __class__ = property(lambda x: get_client().__class__)

    __dict__ = property(lambda o: get_client().__dict__)

    __repr__ = lambda: repr(get_client())
    __getattr__ = lambda x, o: getattr(get_client(), o)
    __setattr__ = lambda x, o, v: setattr(get_client(), o, v)
    __delattr__ = lambda x, o: delattr(get_client(), o)

    __lt__ = lambda x, o: get_client() < o
    __le__ = lambda x, o: get_client() <= o
    __eq__ = lambda x, o: get_client() == o
    __ne__ = lambda x, o: get_client() != o
    __gt__ = lambda x, o: get_client() > o
    __ge__ = lambda x, o: get_client() >= o
    if six.PY2:
        __cmp__ = lambda x, o: cmp(get_client(), o)
    __hash__ = lambda x: hash(get_client())
    # attributes are currently not callable
    # __call__ = lambda x, *a, **kw: get_client()(*a, **kw)
    __nonzero__ = lambda x: bool(get_client())
    __len__ = lambda x: len(get_client())
    __getitem__ = lambda x, i: get_client()[i]
    __iter__ = lambda x: iter(get_client())
    __contains__ = lambda x, i: i in get_client()
    __getslice__ = lambda x, i, j: get_client()[i:j]
    __add__ = lambda x, o: get_client() + o
    __sub__ = lambda x, o: get_client() - o
    __mul__ = lambda x, o: get_client() * o
    __floordiv__ = lambda x, o: get_client() // o
    __mod__ = lambda x, o: get_client() % o
    __divmod__ = lambda x, o: get_client().__divmod__(o)
    __pow__ = lambda x, o: get_client() ** o
    __lshift__ = lambda x, o: get_client() << o
    __rshift__ = lambda x, o: get_client() >> o
    __and__ = lambda x, o: get_client() & o
    __xor__ = lambda x, o: get_client() ^ o
    __or__ = lambda x, o: get_client() | o
    __div__ = lambda x, o: get_client().__div__(o)
    __truediv__ = lambda x, o: get_client().__truediv__(o)
    __neg__ = lambda x: -(get_client())
    __pos__ = lambda x: +(get_client())
    __abs__ = lambda x: abs(get_client())
    __invert__ = lambda x: ~(get_client())
    __complex__ = lambda x: complex(get_client())
    __int__ = lambda x: int(get_client())
    if not six.PY2:
        __long__ = lambda x: long(get_client())
    __float__ = lambda x: float(get_client())
    __str__ = lambda x: str(get_client())
    __unicode__ = lambda x: six.text_type(get_client())
    __oct__ = lambda x: oct(get_client())
    __hex__ = lambda x: hex(get_client())
    __index__ = lambda x: get_client().__index__()
    __coerce__ = lambda x, o: x.__coerce__(x, o)
    __enter__ = lambda x: x.__enter__()
    __exit__ = lambda x, *a, **kw: x.__exit__(*a, **kw)

client = ProxyClient()


def get_client(client=None):
    """
    Get an Opbeat client.

    :param client:
    :return:
    :rtype: opbeat.base.Client
    """
    global _client

    tmp_client = client is not None
    if not tmp_client:
        config = getattr(django_settings, 'OPBEAT', {})
        client = config.get('CLIENT', 'opbeat.contrib.django.DjangoClient')

    if _client[0] != client:
        module, class_name = client.rsplit('.', 1)

        config = getattr(django_settings, 'OPBEAT', {})

        kwargs = dict(
            servers=config.get('SERVERS', None),
            include_paths=set(config.get('INCLUDE_PATHS', [])) | get_installed_apps(),
            exclude_paths=config.get('EXCLUDE_PATHS', None),
            timeout=config.get('TIMEOUT', None),
            hostname=config.get('HOSTNAME', None),
            auto_log_stacks=config.get('AUTO_LOG_STACKS', None),
            string_max_length=config.get('MAX_LENGTH_STRING', None),
            list_max_length=config.get('MAX_LENGTH_LIST', None),
            organization_id=config.get('ORGANIZATION_ID', None),
            app_id=config.get('APP_ID', None),
            secret_token=config.get('SECRET_TOKEN', None),
            processors=config.get('PROCESSORS', None),
            traces_send_freq_secs=config.get('TRACES_SEND_FREQ_SEC', None),
            async=config.get('ASYNC', None),
            instrument_django_middleware=config.get('INSTRUMENT_DJANGO_MIDDLEWARE'),
        )
        client_class = getattr(__import__(module, {}, {}, class_name), class_name)
        instance = client_class(**kwargs)
        if not tmp_client:
            _client = (client, instance)
        return instance
    return _client[1]


def opbeat_exception_handler(request=None, **kwargs):
    def actually_do_stuff(request=None, **kwargs):
        exc_info = sys.exc_info()
        try:
            if (
                disabled_due_to_debug(
                    getattr(django_settings, 'OPBEAT', {}),
                    django_settings.DEBUG
                )
                or getattr(exc_info[1], 'skip_opbeat', False)
            ):
                return

            get_client().capture('Exception', exc_info=exc_info,
                                 request=request)
        except Exception as exc:
            try:
                logger.exception(u'Unable to process log entry: %s' % (exc,))
            except Exception as exc:
                warnings.warn(u'Unable to process log entry: %s' % (exc,))
        finally:
            try:
                del exc_info
            except Exception as e:
                logger.exception(e)

    return actually_do_stuff(request, **kwargs)


def register_handlers():
    from django.core.signals import got_request_exception

    # Connect to Django's internal signal handler
    got_request_exception.connect(opbeat_exception_handler)

    # If Celery is installed, register a signal handler
    if 'djcelery' in django_settings.INSTALLED_APPS:
        from opbeat.contrib.celery import register_signal

        try:
            register_signal(client)
        except Exception as e:
            logger.exception('Failed installing django-celery hook: %s' % e)

if 'opbeat.contrib.django' in django_settings.INSTALLED_APPS:
    register_handlers()
else:
    print "not in installed app"<|MERGE_RESOLUTION|>--- conflicted
+++ resolved
@@ -17,16 +17,11 @@
 import logging
 import warnings
 from opbeat.utils import six
-<<<<<<< HEAD
-
-
-import warnings
-=======
+
 from opbeat.utils import disabled_due_to_debug
->>>>>>> fceaf370
+
 from django.conf import settings as django_settings
 
-from opbeat.utils import six
 
 
 logger = logging.getLogger('opbeat.errors.client')
