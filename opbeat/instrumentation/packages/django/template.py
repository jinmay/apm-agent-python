--- conflicted
+++ resolved
@@ -26,22 +26,14 @@
     def call(self, module, method, wrapped, instance, args, kwargs):
         ret = wrapped(*args, **kwargs)
 
-<<<<<<< HEAD
-        if len(args) > 0:
-=======
         if len(args) > 1:
->>>>>>> 774effcc
             node = args[1]
         elif 'node' in kwargs:
             node = kwargs['node']
         else:
             return ret
 
-<<<<<<< HEAD
-        if len(args) > 1:
-=======
         if len(args) > 2:
->>>>>>> 774effcc
             token = args[2]
         elif 'token' in kwargs:
             token = kwargs['token']
