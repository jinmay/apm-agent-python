--- conflicted
+++ resolved
@@ -1,13 +1,8 @@
 #!/usr/bin/env python
-<<<<<<< HEAD
-from os.path import dirname, abspath, join, splitext
 import sys
+from os.path import abspath, dirname, join
 
 from django import conf
-=======
-import sys
-from os.path import abspath, dirname, join
->>>>>>> 230aeffe
 
 where_am_i = dirname(abspath(__file__))
 
@@ -28,15 +23,11 @@
 
 
 def pytest_configure(config):
-<<<<<<< HEAD
-    if not conf.settings.configured:
-=======
     try:
         from django.conf import settings
     except ImportError:
         settings = None
     if settings is not None and not settings.configured:
->>>>>>> 230aeffe
         import django
 
         # django-celery does not work well with Django 1.8+
